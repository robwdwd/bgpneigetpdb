[tool.poetry]
name = "bgpneigetpdb"
<<<<<<< HEAD
version = "1.0.1"
=======
version = "1.0.3"
>>>>>>> d4fef956
description = "Get BGP Neighbours from network devices for PDB"
authors = ["Rob Woodward <rob@emailplus.org>"]

license = "BSD-2-Clause"
readme = "README.md"
repository = "https://github.com/robwdwd/bgpneigetpdb"
include = ["README.md", "LICENSE"]

[tool.poetry.dependencies]
python = "^3.7"
click = "^8.0.1"
napalm = "^3.3.1"
junos-eznc = "^2.6.3"

[tool.poetry.dev-dependencies]
pytest = "^6.2.5"
black = "^21.7b0"
flake8 = "^4.0.1"
pydocstyle = "^6.1.1"
pylint = "^2.9.5"

[tool.poetry.scripts]
bgpneigetpdb = "bgpneigetpdb.cli:cli"

[build-system]
requires = ["poetry-core>=1.0.0"]
build-backend = "poetry.core.masonry.api"<|MERGE_RESOLUTION|>--- conflicted
+++ resolved
@@ -1,10 +1,6 @@
 [tool.poetry]
 name = "bgpneigetpdb"
-<<<<<<< HEAD
-version = "1.0.1"
-=======
 version = "1.0.3"
->>>>>>> d4fef956
 description = "Get BGP Neighbours from network devices for PDB"
 authors = ["Rob Woodward <rob@emailplus.org>"]
 
